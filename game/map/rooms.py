--- conflicted
+++ resolved
@@ -98,11 +98,8 @@
 
 
 class WildRoom(Room):
-<<<<<<< HEAD
     def __init__(self, factory: EnemyFactory, tiles: "list of tiles", doors: "list of Doors"):
-=======
-    def __init__(self, tiles: "list of tiles", doors: "list of Doors"):
->>>>>>> 0e6b2ad3
+
         self.__dictionary = { 1: [], 2: [], 3: [], 4: [], 5: [], 6: [], 7: [], 8: [], 9: [] }
         if tiles is None or len(tiles) <= 0:
             tiles = []
